--- conflicted
+++ resolved
@@ -279,7 +279,6 @@
         
             self.assertEqual(b'"true"', r.content)
 
-<<<<<<< HEAD
     def test_enable_extension_without_env_var(self):
         image, rie, image_name = self.tagged_name("enable_extension_without_env_var")
         params = f"--name {image} -d -v {self.path_to_binary}:/local-lambda-runtime-server -p {self.PORT}:8080 --entrypoint /local-lambda-runtime-server/{rie} {image_name} {DEFAULT_1P_ENTRYPOINT} main.check_extension_is_enabled_handler"
@@ -288,7 +287,7 @@
             r = self.invoke_function()
         
             self.assertEqual(b'"true"', r.content)
-=======
+
     def assertAround(self, number, target):
         # Emulating arm64 on x86 causes the invoke to take longer
         delay_arm64 = 500
@@ -296,7 +295,6 @@
 
         self.assertLess(number, actual_target + 1000)
         self.assertGreater(number, actual_target - 1000)
->>>>>>> 3a0772ea
 
 if __name__ == "__main__":
     main()