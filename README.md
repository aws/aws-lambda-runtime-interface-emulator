--- conflicted
+++ resolved
@@ -124,11 +124,7 @@
 The rest of these Environment Variables can be set to match AWS Lambda's environment but are not required.
 * `AWS_LAMBDA_FUNCTION_VERSION`
 * `AWS_LAMBDA_FUNCTION_NAME`
-<<<<<<< HEAD
 * `AWS_LAMBDA_FUNCTION_MEMORY_SIZE`
-=======
-* `AWS_LAMBDA_MEMORY_SIZE`
->>>>>>> a32fdf42
 
 ## Level of support
 
